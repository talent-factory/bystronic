[project]
name = "bystronic"
version = "0.1.0"
description = "Python Grundkurs für Bystronic-Entwickler mit Fokus auf Datenanalyse"
readme = "README.md"
requires-python = ">=3.13.1"
dependencies = [
    "jupyter>=1.1.1",
    "numpy>=1.26.0",
    "pandas>=2.1.0",
    "matplotlib>=3.8.0",
    "seaborn>=0.13.0",
    "plotly>=5.17.0",
<<<<<<< HEAD
    "scipy>=1.16.1",
    "streamlit>=1.28.0",
    "pyside6>=6.6.0",
    "openpyxl>=3.1.0",
    "watchdog>=6.0.0",
=======
    "streamlit>=1.49.1",
>>>>>>> e645ec93
]

[project.optional-dependencies]
dev = [
    "ruff>=0.1.0",
    "black>=23.0.0",
    "pytest>=7.4.0",
    "pytest-cov>=4.1.0",
    "mypy>=1.7.0",
]

ui = [
    "streamlit>=1.28.0",
    "PySide6>=6.6.0",
    "openpyxl>=3.1.0",
    "plotly>=5.17.0",
    "dash>=2.14.0",
]

test = [
    "pytest>=8.4.1",
    "pytest-cov>=6.2.1",
    "pytest-mock>=3.12.0",
    "pytest-qt>=4.2.0",
    "psutil>=5.9.0",
]

[build-system]
requires = ["hatchling"]
build-backend = "hatchling.build"

[tool.hatch.build.targets.wheel]
packages = ["src"]

[tool.ruff]
target-version = "py313"
line-length = 88

[tool.ruff.lint]
select = [
    "E",   # pycodestyle errors
    "W",   # pycodestyle warnings
    "F",   # pyflakes
    "I",   # isort
    "B",   # flake8-bugbear
    "C4",  # flake8-comprehensions
    "UP",  # pyupgrade
]
ignore = [
    "E501",  # line too long, handled by black
    "B008",  # do not perform function calls in argument defaults
    "C901",  # too complex
    "UP031", # Use format specifiers instead of percent format (keep for educational purposes)
    "UP032", # Use f-string instead of format call (keep for educational purposes)
]

[tool.ruff.lint.per-file-ignores]
"__init__.py" = ["F401"]
"**/tests/**/*" = ["S101"]
"**/beispiele/**/*" = ["UP031", "UP032"]  # Allow old-style formatting for educational examples

[tool.black]
line-length = 88
target-version = ['py313']
include = '\.pyi?$'
extend-exclude = '''
/(
  # directories
  \.eggs
  | \.git
  | \.hg
  | \.mypy_cache
  | \.tox
  | \.venv
  | build
  | dist
)/
'''

[tool.pytest.ini_options]
testpaths = ["tests"]
python_files = ["test_*.py", "*_test.py"]
python_classes = ["Test*"]
python_functions = ["test_*"]
addopts = [
    "--strict-markers",
    "--strict-config",
    "--cov=src",
    "--cov-report=term-missing",
    "--cov-report=html",
    "--cov-report=xml",
]

[tool.mypy]
python_version = "3.13"
warn_return_any = true
warn_unused_configs = true
disallow_untyped_defs = true
disallow_incomplete_defs = true
check_untyped_defs = true
disallow_untyped_decorators = true
no_implicit_optional = true
warn_redundant_casts = true
warn_unused_ignores = true
warn_no_return = true
warn_unreachable = true
strict_equality = true

[dependency-groups]
dev = [
    "matplotlib>=3.10.6",
    "numpy>=2.3.2",
    "pandas>=2.3.2",
    "plotly>=6.3.0",
    "pre-commit>=4.3.0",
    "pytest>=8.4.1",
    "pytest-cov>=6.2.1",
    "seaborn>=0.13.2",
]<|MERGE_RESOLUTION|>--- conflicted
+++ resolved
@@ -11,15 +11,11 @@
     "matplotlib>=3.8.0",
     "seaborn>=0.13.0",
     "plotly>=5.17.0",
-<<<<<<< HEAD
     "scipy>=1.16.1",
-    "streamlit>=1.28.0",
     "pyside6>=6.6.0",
     "openpyxl>=3.1.0",
     "watchdog>=6.0.0",
-=======
     "streamlit>=1.49.1",
->>>>>>> e645ec93
 ]
 
 [project.optional-dependencies]
